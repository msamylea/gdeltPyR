--- conflicted
+++ resolved
@@ -1,9 +1,3 @@
-<<<<<<< HEAD
-=======
-<h1><font color='red'> Attention Windows Users</h1></font>  
-<h3>`gdeltPyR` multi-day interval pulls works on MacOS and Linux, but I'm having issues with multiprocessing on Windows machines.  The single time interval pulls on GDELT 2.0 or full day pull on GDELT 1.0 works on Windows, but the "coverage=True" pulls will error out.  I should have this fixed within a week or so.  If someone wants to help, appreciate that too. </h3>
->>>>>>> 65970d56
-
 # gdeltPyR
 gdeltPyR is a Python-based framework to retrieve [Global Database of Events, Language, and Tone (GDELT) 1.0 or 2.0 data](http://gdeltproject.org/data.html) for analysis in Python Pandas or R dataframes. A user can enter a date, date range (two strings), or individual dates and return a [tidy data set ready for scientific or data-driven exploration](http://vita.had.co.nz/papers/tidy-data.pdf).  
 
